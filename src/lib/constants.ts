/**
 * @file constants.ts
 * @description Application-wide constants and configuration
 * @dependencies none
 */

export const STORAGE_KEYS = {
  AUTH_USER: 'skillsync_auth_user',
  AUTH_TOKEN: 'skillsync_auth_token',
  USER_PROFILE: 'skillsync_user_profile',
  ASSESSMENT_RESULTS: 'skillsync_assessment_results',
  SKILL_PROGRESS: 'skillsync_skill_progress',
  BOOKMARKED_COURSES: 'skillsync_bookmarked_courses',
  CAREER_GOALS: 'skillsync_career_goals',
  THEME: 'skillsync_theme_preference',
} as const;

export const ROUTES = {
  HOME: '/',
  LOGIN: '/login',
  SIGNUP: '/signup',
  ONBOARDING: '/onboarding',
  DASHBOARD: '/dashboard',
  PROFILE: '/profile',
  ASSESSMENT: '/assessment',
  PATHWAYS: '/pathways',
  COURSES: '/courses',
  CAREERS: '/careers',
<<<<<<< HEAD
  ANALYTICS: '/analytics',
=======
  CHAT: '/chat',
  JOBS: '/jobs',
>>>>>>> 4a209fbc
} as const;

export const ASSESSMENT_CATEGORIES = [
  'technical',
  'creative',
  'analytical',
  'leadership',
  'communication',
] as const;

export const SKILL_LEVELS = ['beginner', 'intermediate', 'advanced'] as const;

export const COURSE_PLATFORMS = [
  'Coursera',
  'Udemy',
  'YouTube',
  'edX',
  'Pluralsight',
  'LinkedIn Learning',
] as const;<|MERGE_RESOLUTION|>--- conflicted
+++ resolved
@@ -26,12 +26,9 @@
   PATHWAYS: '/pathways',
   COURSES: '/courses',
   CAREERS: '/careers',
-<<<<<<< HEAD
   ANALYTICS: '/analytics',
-=======
   CHAT: '/chat',
   JOBS: '/jobs',
->>>>>>> 4a209fbc
 } as const;
 
 export const ASSESSMENT_CATEGORIES = [
