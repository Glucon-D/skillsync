{
  "permissions": {
    "allow": [
      "Bash(node --version)",
      "Bash(nvm --version:*)",
      "Bash(nvm install latest)",
      "Bash(nvm use latest)",
      "Bash(npm:*)",
<<<<<<< HEAD
      "Bash(pnpm add:*)",
      "Bash(npm install)"
=======
      "mcp__exa__get_code_context_exa"
>>>>>>> 903834ee
    ],
    "deny": [],
    "ask": []
  }
}<|MERGE_RESOLUTION|>--- conflicted
+++ resolved
@@ -6,12 +6,9 @@
       "Bash(nvm install latest)",
       "Bash(nvm use latest)",
       "Bash(npm:*)",
-<<<<<<< HEAD
       "Bash(pnpm add:*)",
       "Bash(npm install)"
-=======
       "mcp__exa__get_code_context_exa"
->>>>>>> 903834ee
     ],
     "deny": [],
     "ask": []
